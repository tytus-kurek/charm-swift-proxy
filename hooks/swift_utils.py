import copy
import glob
import hashlib
import os
import pwd
import shutil
import subprocess
import tempfile
import threading
import uuid

from collections import OrderedDict
from swift_context import (
    get_swift_hash,
    SwiftHashContext,
    SwiftIdentityContext,
    HAProxyContext,
    SwiftRingContext,
    ApacheSSLContext,
    MemcachedContext,
)

import charmhelpers.contrib.openstack.context as context
import charmhelpers.contrib.openstack.templating as templating
from charmhelpers.contrib.openstack.utils import (
    get_os_codename_package,
    get_os_codename_install_source,
    configure_installation_source
)
from charmhelpers.contrib.hahelpers.cluster import (
    is_elected_leader,
    is_clustered,
    peer_units,
)
from charmhelpers.core.hookenv import (
    log,
    DEBUG,
    INFO,
    WARNING,
    config,
    relation_get,
    unit_get,
    relation_set,
    relation_ids,
    related_units,
)
from charmhelpers.fetch import (
    apt_update,
    apt_upgrade,
    apt_install,
    add_source
)
from charmhelpers.core.host import (
    lsb_release
)
from charmhelpers.contrib.network.ip import (
    format_ipv6_addr,
    get_ipv6_addr,
)
from charmhelpers.core.decorators import (
    retry_on_exception,
)

# Various config files that are managed via templating.
SWIFT_CONF_DIR = '/etc/swift'
SWIFT_RING_EXT = 'ring.gz'
SWIFT_CONF = os.path.join(SWIFT_CONF_DIR, 'swift.conf')
SWIFT_PROXY_CONF = os.path.join(SWIFT_CONF_DIR, 'proxy-server.conf')
SWIFT_CONF_DIR = os.path.dirname(SWIFT_CONF)
MEMCACHED_CONF = '/etc/memcached.conf'
SWIFT_RINGS_CONF = '/etc/apache2/conf.d/swift-rings'
SWIFT_RINGS_24_CONF = '/etc/apache2/conf-available/swift-rings.conf'
HAPROXY_CONF = '/etc/haproxy/haproxy.cfg'
APACHE_SITES_AVAILABLE = '/etc/apache2/sites-available'
APACHE_SITE_CONF = os.path.join(APACHE_SITES_AVAILABLE,
                                'openstack_https_frontend')
APACHE_SITE_24_CONF = os.path.join(APACHE_SITES_AVAILABLE,
                                   'openstack_https_frontend.conf')

WWW_DIR = '/var/www/swift-rings'
ALTERNATE_WWW_DIR = '/var/www/html/swift-rings'

RING_SYNC_SEMAPHORE = threading.Semaphore()


def get_www_dir():
    if os.path.isdir(os.path.dirname(ALTERNATE_WWW_DIR)):
        return ALTERNATE_WWW_DIR
    else:
        return WWW_DIR


SWIFT_RINGS = {
    'account': os.path.join(SWIFT_CONF_DIR, 'account.builder'),
    'container': os.path.join(SWIFT_CONF_DIR, 'container.builder'),
    'object': os.path.join(SWIFT_CONF_DIR, 'object.builder')
}

SSL_CERT = os.path.join(SWIFT_CONF_DIR, 'cert.crt')
SSL_KEY = os.path.join(SWIFT_CONF_DIR, 'cert.key')

# Essex packages
BASE_PACKAGES = [
    'swift',
    'swift-proxy',
    'memcached',
    'apache2',
    'python-keystone',
]
# > Folsom specific packages
FOLSOM_PACKAGES = BASE_PACKAGES + ['swift-plugin-s3']

SWIFT_HA_RES = 'grp_swift_vips'
TEMPLATES = 'templates/'

# Map config files to hook contexts and services that will be associated
# with file in restart_on_changes()'s service map.
CONFIG_FILES = OrderedDict([
    (SWIFT_CONF, {
        'hook_contexts': [SwiftHashContext()],
        'services': ['swift-proxy'],
    }),
    (SWIFT_PROXY_CONF, {
        'hook_contexts': [SwiftIdentityContext(),
                          context.BindHostContext()],
        'services': ['swift-proxy'],
    }),
    (HAPROXY_CONF, {
<<<<<<< HEAD
        'hook_contexts': [context.HAProxyContext(singlenode_mode=True),
                          swift_context.HAProxyContext()],
=======
        'hook_contexts': [context.HAProxyContext(),
                          HAProxyContext()],
>>>>>>> a4906775
        'services': ['haproxy'],
    }),
    (SWIFT_RINGS_CONF, {
        'hook_contexts': [SwiftRingContext()],
        'services': ['apache2'],
    }),
    (SWIFT_RINGS_24_CONF, {
        'hook_contexts': [SwiftRingContext()],
        'services': ['apache2'],
    }),
    (APACHE_SITE_CONF, {
        'hook_contexts': [ApacheSSLContext()],
        'services': ['apache2'],
    }),
    (APACHE_SITE_24_CONF, {
        'hook_contexts': [ApacheSSLContext()],
        'services': ['apache2'],
    }),
    (MEMCACHED_CONF, {
        'hook_contexts': [MemcachedContext()],
        'services': ['memcached'],
    }),
])


class SwiftProxyCharmException(Exception):
    pass


class SwiftProxyClusterRPC(object):
    """Provides cluster relation rpc dicts.

    Crucially, this ensures that any settings we don't use in any given call
    are set to None, therefore removing them from the relation so they don't
    get accidentally interpreted by the receiver as part of the request.

    NOTE: these are only intended to be used from cluster peer relations.
    """

    KEY_STOP_PROXY_SVC = 'stop-proxy-service'
    KEY_STOP_PROXY_SVC_ACK = 'stop-proxy-service-ack'
    KEY_NOTIFY_LEADER_CHANGED = 'leader-changed-notification'

    def __init__(self, version=1):
        self._version = version

    def template(self):
        # Everything must be None by default so it gets dropped from the
        # relation unless we want it to be set.
        templates = {1: {'trigger': None,
                         'broker-token': None,
                         'builder-broker': None,
                         self.KEY_STOP_PROXY_SVC: None,
                         self.KEY_STOP_PROXY_SVC_ACK: None,
                         self.KEY_NOTIFY_LEADER_CHANGED: None,
                         'peers-only': None,
                         'sync-only-builders': None}}
        return copy.deepcopy(templates[self._version])

    def stop_proxy_request(self, peers_only=False):
        """Request to stop peer proxy service.

        NOTE: leader action
        """
        rq = self.template()
        rq['trigger'] = str(uuid.uuid4())
        rq[self.KEY_STOP_PROXY_SVC] = rq['trigger']
        if peers_only:
            rq['peers-only'] = 1

        return rq

    def stop_proxy_ack(self, echo_token, echo_peers_only):
        """Ack that peer proxy service is stopped.

        NOTE: non-leader action
        """
        rq = self.template()
        rq['trigger'] = str(uuid.uuid4())
        # These echo values should match those received in the request
        rq[self.KEY_STOP_PROXY_SVC_ACK] = echo_token
        rq['peers-only'] = echo_peers_only
        return rq

    def sync_rings_request(self, broker_host, broker_token,
                           builders_only=False):
        """Request for peer to sync rings.

        NOTE: leader action
        """
        rq = self.template()
        rq['trigger'] = str(uuid.uuid4())

        if builders_only:
            rq['sync-only-builders'] = 1

        rq['broker-token'] = broker_token
        rq['builder-broker'] = broker_host
        return rq

    def notify_leader_changed(self):
        """Notify peers that leader has changed.

        NOTE: leader action
        """
        rq = self.template()
        rq['trigger'] = str(uuid.uuid4())
        rq[self.KEY_NOTIFY_LEADER_CHANGED] = rq['trigger']
        return rq


def get_first_available_value(responses, key, default=None):
    for r in responses:
        if key in r:
            return r[key]

    return default


def all_responses_equal(responses, key, must_exist=True):
    """If key exists in responses, all values for it must be equal.

    If all equal return True. If key does not exist and must_exist is True
    return False otherwise True.
    """
    sentinel = object()
    val = None
    all_equal = True
    for r in responses:
        _val = r.get(key, sentinel)
        if val is not None and val != _val:
            all_equal = False
            break
        elif _val != sentinel:
            val = _val

    if must_exist and val is None:
        all_equal = False

    if all_equal:
        return True

    log("Responses not all equal for key '%s'" % (key), level=DEBUG)
    return False


def register_configs():
    """Register config files with their respective contexts.

    Registration of some configs may not be required depending on
    existing of certain relations.
    """
    # if called without anything installed (eg during install hook)
    # just default to earliest supported release. configs dont get touched
    # till post-install, anyway.
    release = get_os_codename_package('swift-proxy', fatal=False) \
        or 'essex'
    configs = templating.OSConfigRenderer(templates_dir=TEMPLATES,
                                          openstack_release=release)

    confs = [SWIFT_CONF,
             SWIFT_PROXY_CONF,
             HAPROXY_CONF,
             MEMCACHED_CONF]

    for conf in confs:
        configs.register(conf, CONFIG_FILES[conf]['hook_contexts'])

    if os.path.exists('/etc/apache2/conf-available'):
        configs.register(SWIFT_RINGS_24_CONF,
                         CONFIG_FILES[SWIFT_RINGS_24_CONF]['hook_contexts'])
        configs.register(APACHE_SITE_24_CONF,
                         CONFIG_FILES[APACHE_SITE_24_CONF]['hook_contexts'])
    else:
        configs.register(SWIFT_RINGS_CONF,
                         CONFIG_FILES[SWIFT_RINGS_CONF]['hook_contexts'])
        configs.register(APACHE_SITE_CONF,
                         CONFIG_FILES[APACHE_SITE_CONF]['hook_contexts'])
    return configs


def restart_map():
    """Determine the correct resource map to be passed to
    charmhelpers.core.restart_on_change() based on the services configured.

    :returns dict: A dictionary mapping config file to lists of services
                    that should be restarted when file changes.
    """
    _map = []
    for f, ctxt in CONFIG_FILES.iteritems():
        svcs = []
        for svc in ctxt['services']:
            svcs.append(svc)
        if svcs:
            _map.append((f, svcs))

    return OrderedDict(_map)


def swift_user(username='swift'):
    user = pwd.getpwnam(username)
    return (user.pw_uid, user.pw_gid)


def ensure_swift_dir(conf_dir=os.path.dirname(SWIFT_CONF)):
    if not os.path.isdir(conf_dir):
        os.mkdir(conf_dir, 0o750)

    uid, gid = swift_user()
    os.chown(conf_dir, uid, gid)


def determine_packages(release):
    """Determine what packages are needed for a given OpenStack release."""
    if release == 'essex':
        return BASE_PACKAGES
    elif release == 'folsom':
        return FOLSOM_PACKAGES
    elif release == 'grizzly':
        return FOLSOM_PACKAGES
    else:
        return FOLSOM_PACKAGES


def _load_builder(path):
    # lifted straight from /usr/bin/swift-ring-builder
    from swift.common.ring import RingBuilder
    import cPickle as pickle
    try:
        builder = pickle.load(open(path, 'rb'))
        if not hasattr(builder, 'devs'):
            builder_dict = builder
            builder = RingBuilder(1, 1, 1)
            builder.copy_from(builder_dict)
    except ImportError:  # Happens with really old builder pickles
        builder = RingBuilder(1, 1, 1)
        builder.copy_from(pickle.load(open(path, 'rb')))
    for dev in builder.devs:
        if dev and 'meta' not in dev:
            dev['meta'] = ''

    return builder


def _write_ring(ring, ring_path):
    import cPickle as pickle
    pickle.dump(ring.to_dict(), open(ring_path, 'wb'), protocol=2)


def ring_port(ring_path, node):
    """Determine correct port from relation settings for a given ring file."""
    for name in ['account', 'object', 'container']:
        if name in ring_path:
            return node[('%s_port' % name)]


def initialize_ring(path, part_power, replicas, min_hours):
    """Initialize a new swift ring with given parameters."""
    from swift.common.ring import RingBuilder
    ring = RingBuilder(part_power, replicas, min_hours)
    _write_ring(ring, path)


def exists_in_ring(ring_path, node):
    ring = _load_builder(ring_path).to_dict()
    node['port'] = ring_port(ring_path, node)

    for dev in ring['devs']:
        d = [(i, dev[i]) for i in dev if i in node and i != 'zone']
        n = [(i, node[i]) for i in node if i in dev and i != 'zone']
        if sorted(d) == sorted(n):

            log('Node already exists in ring (%s).' % ring_path, level=INFO)
            return True

    return False


def add_to_ring(ring_path, node, device):
    ring = _load_builder(ring_path)
    port = ring_port(ring_path, node)

    devs = ring.to_dict()['devs']
    next_id = 0
    if devs:
        next_id = len([d['id'] for d in devs])

    new_dev = {
        'id': next_id,
        'zone': node['zone'],
        'ip': node['ip'],
        'port': port,
        'device': device,
        'weight': 100,
        'meta': '',
    }
    ring.add_dev(new_dev)
    _write_ring(ring, ring_path)
    msg = 'Added new device to ring %s: %s' % (ring_path, new_dev)
    log(msg, level=INFO)


def _get_zone(ring_builder):
    replicas = ring_builder.replicas
    zones = [d['zone'] for d in ring_builder.devs]
    if not zones:
        return 1

    # zones is a per-device list, so we may have one
    # node with 3 devices in zone 1.  For balancing
    # we need to track the unique zones being used
    # not necessarily the number of devices
    unique_zones = list(set(zones))
    if len(unique_zones) < replicas:
        return sorted(unique_zones).pop() + 1

    zone_distrib = {}
    for z in zones:
        zone_distrib[z] = zone_distrib.get(z, 0) + 1

    if len(set([total for total in zone_distrib.itervalues()])) == 1:
        # all zones are equal, start assigning to zone 1 again.
        return 1

    return sorted(zone_distrib, key=zone_distrib.get).pop(0)


def get_min_part_hours(ring):
    builder = _load_builder(ring)
    return builder.min_part_hours


def set_min_part_hours(path, value):
    cmd = ['swift-ring-builder', path, 'set_min_part_hours', str(value)]
    p = subprocess.Popen(cmd)
    p.communicate()
    rc = p.returncode
    if rc != 0:
        msg = ("Failed to set min_part_hours=%s on %s" % (value, path))
        raise SwiftProxyCharmException(msg)


def get_zone(assignment_policy):
    """Determine appropriate zone based on configured assignment policy.

    Manual assignment relies on each storage zone being deployed as a
    separate service unit with its desired zone set as a configuration
    option.

    Auto assignment distributes swift-storage machine units across a number
    of zones equal to the configured minimum replicas.  This allows for a
    single swift-storage service unit, with each 'add-unit'd machine unit
    being assigned to a different zone.
    """
    if assignment_policy == 'manual':
        return relation_get('zone')
    elif assignment_policy == 'auto':
        potential_zones = []
        for ring in SWIFT_RINGS.itervalues():
            builder = _load_builder(ring)
            potential_zones.append(_get_zone(builder))
        return set(potential_zones).pop()
    else:
        msg = ('Invalid zone assignment policy: %s' % assignment_policy)
        raise SwiftProxyCharmException(msg)


def balance_ring(ring_path):
    """Balance a ring.

    Returns True if it needs redistribution.
    """
    # shell out to swift-ring-builder instead, since the balancing code there
    # does a bunch of un-importable validation.'''
    cmd = ['swift-ring-builder', ring_path, 'rebalance']
    p = subprocess.Popen(cmd)
    p.communicate()
    rc = p.returncode
    if rc == 0:
        return True

    if rc == 1:
        # Ring builder exit-code=1 is supposed to indicate warning but I have
        # noticed that it can also return 1 with the following sort of message:
        #
        #   NOTE: Balance of 166.67 indicates you should push this ring, wait
        #         at least 0 hours, and rebalance/repush.
        #
        # This indicates that a balance has occurred and a resync would be
        # required so not sure why 1 is returned in this case.
        return False

    msg = ('balance_ring: %s returned %s' % (cmd, rc))
    raise SwiftProxyCharmException(msg)


def should_balance(rings):
    """Determine whether or not a re-balance is required and allowed.

    Ring balance can be disabled/postponed using the disable-ring-balance
    config option.

    Otherwise, using zones vs min. replicas, determine whether or not the rings
    should be balanced.
    """
    if config('disable-ring-balance'):
        return False

    for ring in rings:
        builder = _load_builder(ring).to_dict()
        replicas = builder['replicas']
        zones = [dev['zone'] for dev in builder['devs']]
        num_zones = len(set(zones))
        if num_zones < replicas:
            log("Not enough zones (%d) defined to allow ring balance "
                "(need >= %d)" % (num_zones, replicas), level=INFO)
            return False

    return True


def do_openstack_upgrade(configs):
    new_src = config('openstack-origin')
    new_os_rel = get_os_codename_install_source(new_src)

    log('Performing OpenStack upgrade to %s.' % (new_os_rel), level=DEBUG)
    configure_installation_source(new_src)
    dpkg_opts = [
        '--option', 'Dpkg::Options::=--force-confnew',
        '--option', 'Dpkg::Options::=--force-confdef',
    ]
    apt_update()
    apt_upgrade(options=dpkg_opts, fatal=True, dist=True)
    configs.set_release(openstack_release=new_os_rel)
    configs.write_all()


def setup_ipv6():
    """Validate that we can support IPv6 mode.

    This should be called if prefer-ipv6 is True to ensure that we are running
    in an environment that supports ipv6.
    """
    ubuntu_rel = lsb_release()['DISTRIB_CODENAME'].lower()
    if ubuntu_rel < "trusty":
        msg = ("IPv6 is not supported in the charms for Ubuntu versions less "
               "than Trusty 14.04")
        raise SwiftProxyCharmException(msg)

    # NOTE(xianghui): Need to install haproxy(1.5.3) from trusty-backports
    # to support ipv6 address, so check is required to make sure not
    # breaking other versions, IPv6 only support for >= Trusty
    if ubuntu_rel == 'trusty':
        add_source('deb http://archive.ubuntu.com/ubuntu trusty-backports'
                   ' main')
        apt_update()
        apt_install('haproxy/trusty-backports', fatal=True)


@retry_on_exception(3, base_delay=2, exc_type=subprocess.CalledProcessError)
def sync_proxy_rings(broker_url, builders=True, rings=True):
    """The leader proxy is responsible for intialising, updating and
    rebalancing the ring. Once the leader is ready the rings must then be
    synced into each other proxy unit.

    Note that we sync the ring builder and .gz files since the builder itself
    is linked to the underlying .gz ring.
    """
    log('Fetching swift rings & builders from proxy @ %s.' % broker_url,
        level=DEBUG)
    target = SWIFT_CONF_DIR
    synced = []
    tmpdir = tempfile.mkdtemp(prefix='swiftrings')
    try:
        for server in ['account', 'object', 'container']:
            if builders:
                url = '%s/%s.builder' % (broker_url, server)
                log('Fetching %s.' % url, level=DEBUG)
                builder = "%s.builder" % (server)
                cmd = ['wget', url, '--retry-connrefused', '-t', '10', '-O',
                       os.path.join(tmpdir, builder)]
                subprocess.check_call(cmd)
                synced.append(builder)

            if rings:
                url = '%s/%s.%s' % (broker_url, server, SWIFT_RING_EXT)
                log('Fetching %s.' % url, level=DEBUG)
                ring = '%s.%s' % (server, SWIFT_RING_EXT)
                cmd = ['wget', url, '--retry-connrefused', '-t', '10', '-O',
                       os.path.join(tmpdir, ring)]
                subprocess.check_call(cmd)
                synced.append(ring)

        # Once all have been successfully downloaded, move them to actual
        # location.
        for f in synced:
            os.rename(os.path.join(tmpdir, f), os.path.join(target, f))
    finally:
        shutil.rmtree(tmpdir)


def ensure_www_dir_permissions(www_dir):
    if not os.path.isdir(www_dir):
        os.mkdir(www_dir, 0o755)
    else:
        os.chmod(www_dir, 0o755)

    uid, gid = swift_user()
    os.chown(www_dir, uid, gid)


def update_www_rings(rings=True, builders=True):
    """Copy rings to apache www dir.

    Try to do this as atomically as possible to avoid races with storage nodes
    syncing rings.
    """
    if not (rings or builders):
        return

    tmp_dir = tempfile.mkdtemp(prefix='swift-rings-www-tmp')
    for ring, builder_path in SWIFT_RINGS.iteritems():
        if rings:
            ringfile = '%s.%s' % (ring, SWIFT_RING_EXT)
            src = os.path.join(SWIFT_CONF_DIR, ringfile)
            dst = os.path.join(tmp_dir, ringfile)
            shutil.copyfile(src, dst)

        if builders:
            src = builder_path
            dst = os.path.join(tmp_dir, os.path.basename(builder_path))
            shutil.copyfile(src, dst)

    www_dir = get_www_dir()
    deleted = "%s.deleted" % (www_dir)
    ensure_www_dir_permissions(tmp_dir)
    os.rename(www_dir, deleted)
    os.rename(tmp_dir, www_dir)
    shutil.rmtree(deleted)


def get_rings_checksum():
    """Returns sha256 checksum for rings in /etc/swift."""
    sha = hashlib.sha256()
    for ring in SWIFT_RINGS.iterkeys():
        path = os.path.join(SWIFT_CONF_DIR, '%s.%s' % (ring, SWIFT_RING_EXT))
        if not os.path.isfile(path):
            continue

        with open(path, 'rb') as fd:
            sha.update(fd.read())

    return sha.hexdigest()


def get_builders_checksum():
    """Returns sha256 checksum for builders in /etc/swift."""
    sha = hashlib.sha256()
    for builder in SWIFT_RINGS.itervalues():
        if not os.path.exists(builder):
            continue

        with open(builder, 'rb') as fd:
            sha.update(fd.read())

    return sha.hexdigest()


def get_broker_token():
    """Get ack token from peers to be used as broker token.

    Must be equal across all peers.

    Returns token or None if not found.
    """
    responses = []
    ack_key = SwiftProxyClusterRPC.KEY_STOP_PROXY_SVC_ACK
    for rid in relation_ids('cluster'):
        for unit in related_units(rid):
            responses.append(relation_get(attribute=ack_key, rid=rid,
                                          unit=unit))

    # If no acks exist we have probably never done a sync so make up a token
    if len(responses) == 0:
        return str(uuid.uuid4())

    if not all(responses) or len(set(responses)) != 1:
        log("Not all ack tokens equal - %s" % (responses), level=DEBUG)
        return None

    return responses[0]


def sync_builders_and_rings_if_changed(f):
    """Only trigger a ring or builder sync if they have changed as a result of
    the decorated operation.
    """
    def _inner_sync_builders_and_rings_if_changed(*args, **kwargs):
        if not is_elected_leader(SWIFT_HA_RES):
            log("Sync rings called by non-leader - skipping", level=WARNING)
            return

        try:
            # Ensure we don't do a double sync if we are nested.
            do_sync = False
            if RING_SYNC_SEMAPHORE.acquire(blocking=0):
                do_sync = True
                rings_before = get_rings_checksum()
                builders_before = get_builders_checksum()

            ret = f(*args, **kwargs)

            if not do_sync:
                return ret

            rings_after = get_rings_checksum()
            builders_after = get_builders_checksum()

            rings_path = os.path.join(SWIFT_CONF_DIR, '*.%s' %
                                      (SWIFT_RING_EXT))
            rings_ready = len(glob.glob(rings_path)) == len(SWIFT_RINGS)
            rings_changed = rings_after != rings_before
            builders_changed = builders_after != builders_before
            if rings_changed or builders_changed:
                # Copy builders and rings (if available) to the server dir.
                update_www_rings(rings=rings_ready)
                if rings_changed and rings_ready:
                    # Trigger sync
                    cluster_sync_rings(peers_only=not rings_changed)
                else:
                    cluster_sync_rings(peers_only=True, builders_only=True)
                    log("Rings not ready for sync - syncing builders",
                        level=DEBUG)
            else:
                log("Rings/builders unchanged - skipping sync", level=DEBUG)

            return ret
        finally:
            RING_SYNC_SEMAPHORE.release()

    return _inner_sync_builders_and_rings_if_changed


@sync_builders_and_rings_if_changed
def update_rings(node_settings=None, min_part_hours=None):
    """Update builder with node settings and balance rings if necessary.

    Also update min_part_hours if provided.
    """
    if not is_elected_leader(SWIFT_HA_RES):
        log("Update rings called by non-leader - skipping", level=WARNING)
        return

    balance_required = False

    if min_part_hours:
        # NOTE: no need to stop the proxy since we are not changing the rings,
        # only the builder.

        # Only update if all exist
        if all([os.path.exists(p) for p in SWIFT_RINGS.itervalues()]):
            for ring, path in SWIFT_RINGS.iteritems():
                current_min_part_hours = get_min_part_hours(path)
                if min_part_hours != current_min_part_hours:
                    log("Setting ring %s min_part_hours to %s" %
                        (ring, min_part_hours), level=INFO)
                    try:
                        set_min_part_hours(path, min_part_hours)
                    except SwiftProxyCharmException as exc:
                        # TODO: ignore for now since this should not be
                        # critical but in the future we should support a
                        # rollback.
                        log(str(exc), level=WARNING)
                    else:
                        balance_required = True

    if node_settings:
        for dev in node_settings.get('devices', []):
            for ring in SWIFT_RINGS.itervalues():
                if not exists_in_ring(ring, node_settings):
                    add_to_ring(ring, node_settings, dev)
                    balance_required = True

    if balance_required:
        balance_rings()


@sync_builders_and_rings_if_changed
def balance_rings():
    """Rebalance each ring and notify peers that new rings are available."""
    if not is_elected_leader(SWIFT_HA_RES):
        log("Balance rings called by non-leader - skipping", level=WARNING)
        return

    if not should_balance([r for r in SWIFT_RINGS.itervalues()]):
        log("Not yet ready to balance rings - insufficient replicas?",
            level=INFO)
        return

    rebalanced = False
    for path in SWIFT_RINGS.itervalues():
        if balance_ring(path):
            log('Balanced ring %s' % path, level=DEBUG)
            rebalanced = True
        else:
            log('Ring %s not rebalanced' % path, level=DEBUG)

    if not rebalanced:
        log("Rings unchanged by rebalance", level=DEBUG)
        # NOTE: checksum will tell for sure


def mark_www_rings_deleted():
    """Mark any rings from the apache server directory as deleted so that
    storage units won't see them.
    """
    www_dir = get_www_dir()
    for ring, _ in SWIFT_RINGS.iteritems():
        path = os.path.join(www_dir, '%s.ring.gz' % ring)
        if os.path.exists(path):
            os.rename(path, "%s.deleted" % (path))


def notify_peers_builders_available(broker_token, builders_only=False):
    """Notify peer swift-proxy units that they should synchronise ring and
    builder files.

    Note that this should only be called from the leader unit.
    """
    if not is_elected_leader(SWIFT_HA_RES):
        log("Ring availability peer broadcast requested by non-leader - "
            "skipping", level=WARNING)
        return

    if is_clustered():
        hostname = config('vip')
    else:
        hostname = get_hostaddr()

    hostname = format_ipv6_addr(hostname) or hostname
    # Notify peers that builders are available
    log("Notifying peer(s) that rings are ready for sync.", level=INFO)
    rq = SwiftProxyClusterRPC().sync_rings_request(hostname,
                                                   broker_token,
                                                   builders_only=builders_only)
    for rid in relation_ids('cluster'):
        log("Notifying rid=%s (%s)" % (rid, rq), level=DEBUG)
        relation_set(relation_id=rid, relation_settings=rq)


def broadcast_rings_available(broker_token, peers=True, storage=True,
                              builders_only=False):
    """Notify storage relations and cluster (peer) relations that rings and
    builders are availble for sync.

    We can opt to only notify peer or storage relations if needs be.
    """
    if storage:
        # TODO: get ack from storage units that they are synced before
        # syncing proxies.
        notify_storage_rings_available()
    else:
        log("Skipping notify storage relations", level=DEBUG)

    if peers:
        notify_peers_builders_available(broker_token,
                                        builders_only=builders_only)
    else:
        log("Skipping notify peer relations", level=DEBUG)


def cluster_sync_rings(peers_only=False, builders_only=False):
    """Notify peer relations that they should stop their proxy services.

    Peer units will then be expected to do a relation_set with
    stop-proxy-service-ack set rq value. Once all peers have responded, the
    leader will send out notification to all relations that rings are available
    for sync.

    If peers_only is True, only peer units will be synced. This is typically
    used when only builder files have been changed.

    This should only be called by the leader unit.
    """
    if not is_elected_leader(SWIFT_HA_RES):
        # Only the leader can do this.
        return

    if not peer_units():
        # If we have no peer units just go ahead and broadcast to storage
        # relations. If we have been instructed to only broadcast to peers this
        # should do nothing.
        broker_token = get_broker_token()
        broadcast_rings_available(broker_token, peers=False,
                                  storage=not peers_only)
        return
    elif builders_only:
        # No need to stop proxies if only syncing builders between peers.
        broker_token = get_broker_token()
        broadcast_rings_available(broker_token, storage=False,
                                  builders_only=builders_only)
        return

    rel_ids = relation_ids('cluster')
    trigger = str(uuid.uuid4())

    log("Sending request to stop proxy service to all peers (%s)" % (trigger),
        level=INFO)
    rq = SwiftProxyClusterRPC().stop_proxy_request(peers_only)
    for rid in rel_ids:
        relation_set(relation_id=rid, relation_settings=rq)


def notify_storage_rings_available():
    """Notify peer swift-storage relations that they should synchronise ring
    and builder files.

    Note that this should only be called from the leader unit.
    """
    if not is_elected_leader(SWIFT_HA_RES):
        log("Ring availability storage-relation broadcast requested by "
            "non-leader - skipping", level=WARNING)
        return

    if is_clustered():
        hostname = config('vip')
    else:
        hostname = get_hostaddr()

    hostname = format_ipv6_addr(hostname) or hostname
    path = os.path.basename(get_www_dir())
    rings_url = 'http://%s/%s' % (hostname, path)
    trigger = uuid.uuid4()
    # Notify storage nodes that there is a new ring to fetch.
    log("Notifying storage nodes that new ring is ready for sync.", level=INFO)
    for relid in relation_ids('swift-storage'):
        relation_set(relation_id=relid, swift_hash=get_swift_hash(),
                     rings_url=rings_url, trigger=trigger)


def fully_synced():
    """Check that we have all the rings and builders synced from the leader.

    Returns True if we have all rings and builders.
    """
    not_synced = []
    for ring, builder in SWIFT_RINGS.iteritems():
        if not os.path.exists(builder):
            not_synced.append(builder)

        ringfile = os.path.join(SWIFT_CONF_DIR,
                                '%s.%s' % (ring, SWIFT_RING_EXT))
        if not os.path.exists(ringfile):
            not_synced.append(ringfile)

    if not_synced:
        log("Not yet synced: %s" % ', '.join(not_synced), level=INFO)
        return False

    return True


def get_hostaddr():
    if config('prefer-ipv6'):
        return get_ipv6_addr(exc_list=[config('vip')])[0]

    return unit_get('private-address')<|MERGE_RESOLUTION|>--- conflicted
+++ resolved
@@ -126,13 +126,8 @@
         'services': ['swift-proxy'],
     }),
     (HAPROXY_CONF, {
-<<<<<<< HEAD
         'hook_contexts': [context.HAProxyContext(singlenode_mode=True),
-                          swift_context.HAProxyContext()],
-=======
-        'hook_contexts': [context.HAProxyContext(),
                           HAProxyContext()],
->>>>>>> a4906775
         'services': ['haproxy'],
     }),
     (SWIFT_RINGS_CONF, {
