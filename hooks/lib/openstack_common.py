--- conflicted
+++ resolved
@@ -2,7 +2,6 @@
 
 # Common python helper functions used for OpenStack charms.
 
-import os
 import subprocess
 import os
 
@@ -226,23 +225,6 @@
     else:
         error_out("Invalid openstack-release specified: %s" % rel)
 
-<<<<<<< HEAD
-def save_script_rc(script_path="scripts/scriptrc", **env_vars):
-    """
-    Write an rc file in the charm-delivered directory containing
-    exported environment variables provided by env_vars. Any charm scripts run
-    outside the juju hook environment can source this scriptrc to obtain
-    updated config information necessary to perform health checks or
-    service changes.
-    """
-    unit_name = os.getenv('JUJU_UNIT_NAME').replace('/', '-')
-    juju_rc_path="/var/lib/juju/units/%s/charm/%s" % (unit_name, script_path)
-    with open(juju_rc_path, 'wb') as rc_script:
-        rc_script.write(
-            "#!/bin/bash\n")
-        [rc_script.write('export %s=%s\n' % (u, p))
-         for u, p in env_vars.iteritems() if u != "script_path"]
-=======
 HAPROXY_CONF = '/etc/haproxy/haproxy.cfg'
 HAPROXY_DEFAULT = '/etc/default/haproxy'
 
@@ -263,4 +245,19 @@
         f.write(template.render(context))
     with open(HAPROXY_DEFAULT, 'w') as f:
         f.write('ENABLED=1')
->>>>>>> 0acd28b4
+
+def save_script_rc(script_path="scripts/scriptrc", **env_vars):
+    """
+    Write an rc file in the charm-delivered directory containing
+    exported environment variables provided by env_vars. Any charm scripts run
+    outside the juju hook environment can source this scriptrc to obtain
+    updated config information necessary to perform health checks or
+    service changes.
+    """
+    unit_name = os.getenv('JUJU_UNIT_NAME').replace('/', '-')
+    juju_rc_path="/var/lib/juju/units/%s/charm/%s" % (unit_name, script_path)
+    with open(juju_rc_path, 'wb') as rc_script:
+        rc_script.write(
+            "#!/bin/bash\n")
+        [rc_script.write('export %s=%s\n' % (u, p))
+         for u, p in env_vars.iteritems() if u != "script_path"]