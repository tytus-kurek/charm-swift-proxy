--- conflicted
+++ resolved
@@ -43,18 +43,13 @@
     relation_set,
     relation_ids,
     relation_get,
-<<<<<<< HEAD
+    related_units,
     relations_of_type,
-    local_unit,
-    log, ERROR,
-=======
-    related_units,
     log,
     DEBUG,
     INFO,
     WARNING,
     ERROR,
->>>>>>> c7e43d94
     Hooks, UnregisteredHookError,
     open_port,
 )
@@ -131,6 +126,8 @@
 
     configure_https()
     open_port(config('bind-port'))
+    ensure_swift_directories()
+    setup_rsync()
 
     # Determine whether or not we should do an upgrade.
     if openstack.openstack_upgrade_available('python-swift'):
@@ -144,6 +141,9 @@
 
     for r_id in relation_ids('identity-service'):
         keystone_joined(relid=r_id)
+
+    if relations_of_type('nrpe-external-master'):
+        update_nrpe_config()
 
 
 @hooks.hook('identity-service-relation-joined')
@@ -248,27 +248,6 @@
     CONFIGS.write_all()
 
 
-<<<<<<< HEAD
-@hooks.hook('config-changed')
-@restart_on_change(restart_map())
-def config_changed():
-    if config('prefer-ipv6'):
-        setup_ipv6()
-
-    configure_https()
-    open_port(config('bind-port'))
-    update_nrpe_config()
-    # Determine whether or not we should do an upgrade, based on the
-    # the version offered in keyston-release.
-    if (openstack.openstack_upgrade_available('python-swift')):
-        do_openstack_upgrade(CONFIGS)
-    for r_id in relation_ids('identity-service'):
-        keystone_joined(relid=r_id)
-    [cluster_joined(rid) for rid in relation_ids('cluster')]
-
-
-=======
->>>>>>> c7e43d94
 @hooks.hook('cluster-relation-joined')
 def cluster_joined(relation_id=None):
     for addr_type in ADDRESS_TYPES:
