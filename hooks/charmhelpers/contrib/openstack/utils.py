--- conflicted
+++ resolved
@@ -510,15 +510,10 @@
              repository: 'git://git.openstack.org/openstack/requirements.git',
              branch: 'stable/icehouse'}
         directory: /mnt/openstack-git
-<<<<<<< HEAD
-
-        The directory key is optional.
-=======
         http_proxy: http://squid.internal:3128
         https_proxy: https://squid.internal:3128
 
         The directory, http_proxy, and https_proxy keys are optional.
->>>>>>> bc2bb388
     """
     global requirements_dir
     parent_dir = '/mnt/openstack-git'
@@ -529,7 +524,13 @@
     projects = yaml.load(projects_yaml)
     _git_validate_projects_yaml(projects, core_project)
 
-<<<<<<< HEAD
+    old_environ = dict(os.environ)
+
+    if 'http_proxy' in projects.keys():
+        os.environ['http_proxy'] = projects['http_proxy']
+    if 'https_proxy' in projects.keys():
+        os.environ['https_proxy'] = projects['https_proxy']
+
     if 'directory' in projects.keys():
         parent_dir = projects['directory']
 
@@ -544,6 +545,8 @@
             repo_dir = _git_clone_and_install_single(repo, branch, parent_dir,
                                                      update_requirements=True)
 
+    os.environ = old_environ
+
 
 def _git_validate_projects_yaml(projects, core_project):
     """
@@ -551,38 +554,6 @@
     """
     _git_ensure_key_exists('repositories', projects)
 
-=======
-    old_environ = dict(os.environ)
-
-    if 'http_proxy' in projects.keys():
-        os.environ['http_proxy'] = projects['http_proxy']
-    if 'https_proxy' in projects.keys():
-        os.environ['https_proxy'] = projects['https_proxy']
-
-    if 'directory' in projects.keys():
-        parent_dir = projects['directory']
-
-    for p in projects['repositories']:
-        repo = p['repository']
-        branch = p['branch']
-        if p['name'] == 'requirements':
-            repo_dir = _git_clone_and_install_single(repo, branch, parent_dir,
-                                                     update_requirements=False)
-            requirements_dir = repo_dir
-        else:
-            repo_dir = _git_clone_and_install_single(repo, branch, parent_dir,
-                                                     update_requirements=True)
-
-    os.environ = old_environ
-
-
-def _git_validate_projects_yaml(projects, core_project):
-    """
-    Validate the projects yaml.
-    """
-    _git_ensure_key_exists('repositories', projects)
-
->>>>>>> bc2bb388
     for project in projects['repositories']:
         _git_ensure_key_exists('name', project.keys())
         _git_ensure_key_exists('repository', project.keys())
