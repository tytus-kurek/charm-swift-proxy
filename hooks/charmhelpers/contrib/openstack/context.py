--- conflicted
+++ resolved
@@ -21,21 +21,15 @@
     relation_set,
     unit_get,
     unit_private_ip,
-<<<<<<< HEAD
-=======
     charm_name,
->>>>>>> a0b36202
     DEBUG,
     INFO,
     WARNING,
     ERROR,
 )
-<<<<<<< HEAD
-=======
 
 from charmhelpers.core.sysctl import create as sysctl_create
 
->>>>>>> a0b36202
 from charmhelpers.core.host import (
     mkdir,
     write_file,
@@ -654,17 +648,10 @@
 
         if not self.external_ports or not https():
             return {}
-<<<<<<< HEAD
 
         self.configure_ca()
         self.enable_modules()
 
-=======
-
-        self.configure_ca()
-        self.enable_modules()
-
->>>>>>> a0b36202
         ctxt = {'namespace': self.service_namespace,
                 'endpoints': [],
                 'ext_ports': []}
@@ -1031,9 +1018,6 @@
         if is_relation_made(self.amqp_relation):
             ctxt['notifications'] = "True"
 
-<<<<<<< HEAD
-        return ctxt
-=======
         return ctxt
 
 
@@ -1045,5 +1029,4 @@
         if sysctl_dict:
             sysctl_create(sysctl_dict,
                           '/etc/sysctl.d/50-{0}.conf'.format(charm_name()))
-        return {'sysctl': sysctl_dict}
->>>>>>> a0b36202
+        return {'sysctl': sysctl_dict}