#
# Copyright 2012 Canonical Ltd.
#
# This file is sourced from lp:openstack-charm-helpers
#
# Authors:
#  James Page <james.page@ubuntu.com>
#  Adam Gandelman <adamg@ubuntu.com>
#

import os
import shutil
import json
import time

from subprocess import (
    check_call,
    check_output,
    CalledProcessError,
)
from charmhelpers.core.hookenv import (
    relation_get,
    relation_ids,
    related_units,
    log,
    DEBUG,
    INFO,
    WARNING,
    ERROR,
)
from charmhelpers.core.host import (
    mount,
    mounts,
    service_start,
    service_stop,
    service_running,
    umount,
)
from charmhelpers.fetch import (
    apt_install,
)

KEYRING = '/etc/ceph/ceph.client.{}.keyring'
KEYFILE = '/etc/ceph/ceph.client.{}.key'

CEPH_CONF = """[global]
 auth supported = {auth}
 keyring = {keyring}
 mon host = {mon_hosts}
 log to syslog = {use_syslog}
 err to syslog = {use_syslog}
 clog to syslog = {use_syslog}
"""


def install():
    """Basic Ceph client installation."""
    ceph_dir = "/etc/ceph"
    if not os.path.exists(ceph_dir):
        os.mkdir(ceph_dir)

    apt_install('ceph-common', fatal=True)


def rbd_exists(service, pool, rbd_img):
    """Check to see if a RADOS block device exists."""
    try:
        out = check_output(['rbd', 'list', '--id',
                            service, '--pool', pool]).decode('UTF-8')
    except CalledProcessError:
        return False

    return rbd_img in out


def create_rbd_image(service, pool, image, sizemb):
    """Create a new RADOS block device."""
    cmd = ['rbd', 'create', image, '--size', str(sizemb), '--id', service,
           '--pool', pool]
    check_call(cmd)


def pool_exists(service, name):
    """Check to see if a RADOS pool already exists."""
    try:
        out = check_output(['rados', '--id', service,
                            'lspools']).decode('UTF-8')
    except CalledProcessError:
        return False

    return name in out


def get_osds(service):
    """Return a list of all Ceph Object Storage Daemons currently in the
    cluster.
    """
    version = ceph_version()
    if version and version >= '0.56':
        return json.loads(check_output(['ceph', '--id', service,
                                        'osd', 'ls',
                                        '--format=json']).decode('UTF-8'))
<<<<<<< HEAD

    return None
=======
>>>>>>> a4906775

    return None

<<<<<<< HEAD
=======

>>>>>>> a4906775
def create_pool(service, name, replicas=3):
    """Create a new RADOS pool."""
    if pool_exists(service, name):
        log("Ceph pool {} already exists, skipping creation".format(name),
            level=WARNING)
        return

    # Calculate the number of placement groups based
    # on upstream recommended best practices.
    osds = get_osds(service)
    if osds:
        pgnum = (len(osds) * 100 // replicas)
    else:
        # NOTE(james-page): Default to 200 for older ceph versions
        # which don't support OSD query from cli
        pgnum = 200

    cmd = ['ceph', '--id', service, 'osd', 'pool', 'create', name, str(pgnum)]
    check_call(cmd)

    cmd = ['ceph', '--id', service, 'osd', 'pool', 'set', name, 'size',
           str(replicas)]
    check_call(cmd)


def delete_pool(service, name):
    """Delete a RADOS pool from ceph."""
    cmd = ['ceph', '--id', service, 'osd', 'pool', 'delete', name,
           '--yes-i-really-really-mean-it']
    check_call(cmd)


def _keyfile_path(service):
    return KEYFILE.format(service)


def _keyring_path(service):
    return KEYRING.format(service)


def create_keyring(service, key):
    """Create a new Ceph keyring containing key."""
    keyring = _keyring_path(service)
    if os.path.exists(keyring):
        log('Ceph keyring exists at %s.' % keyring, level=WARNING)
        return

    cmd = ['ceph-authtool', keyring, '--create-keyring',
           '--name=client.{}'.format(service), '--add-key={}'.format(key)]
    check_call(cmd)
    log('Created new ceph keyring at %s.' % keyring, level=DEBUG)


def create_key_file(service, key):
    """Create a file containing key."""
    keyfile = _keyfile_path(service)
    if os.path.exists(keyfile):
        log('Keyfile exists at %s.' % keyfile, level=WARNING)
        return

    with open(keyfile, 'w') as fd:
        fd.write(key)

    log('Created new keyfile at %s.' % keyfile, level=INFO)


def get_ceph_nodes():
    """Query named relation 'ceph' to determine current nodes."""
    hosts = []
    for r_id in relation_ids('ceph'):
        for unit in related_units(r_id):
            hosts.append(relation_get('private-address', unit=unit, rid=r_id))

    return hosts


def configure(service, key, auth, use_syslog):
    """Perform basic configuration of Ceph."""
    create_keyring(service, key)
    create_key_file(service, key)
    hosts = get_ceph_nodes()
    with open('/etc/ceph/ceph.conf', 'w') as ceph_conf:
        ceph_conf.write(CEPH_CONF.format(auth=auth,
                                         keyring=_keyring_path(service),
                                         mon_hosts=",".join(map(str, hosts)),
                                         use_syslog=use_syslog))
    modprobe('rbd')


def image_mapped(name):
    """Determine whether a RADOS block device is mapped locally."""
    try:
        out = check_output(['rbd', 'showmapped']).decode('UTF-8')
    except CalledProcessError:
        return False

    return name in out


def map_block_storage(service, pool, image):
    """Map a RADOS block device for local use."""
    cmd = [
        'rbd',
        'map',
        '{}/{}'.format(pool, image),
        '--user',
        service,
        '--secret',
        _keyfile_path(service),
    ]
    check_call(cmd)


def filesystem_mounted(fs):
    """Determine whether a filesytems is already mounted."""
    return fs in [f for f, m in mounts()]


def make_filesystem(blk_device, fstype='ext4', timeout=10):
    """Make a new filesystem on the specified block device."""
    count = 0
    e_noent = os.errno.ENOENT
    while not os.path.exists(blk_device):
        if count >= timeout:
            log('Gave up waiting on block device %s' % blk_device,
                level=ERROR)
            raise IOError(e_noent, os.strerror(e_noent), blk_device)

        log('Waiting for block device %s to appear' % blk_device,
            level=DEBUG)
        count += 1
        time.sleep(1)
    else:
        log('Formatting block device %s as filesystem %s.' %
            (blk_device, fstype), level=INFO)
        check_call(['mkfs', '-t', fstype, blk_device])


def place_data_on_block_device(blk_device, data_src_dst):
    """Migrate data in data_src_dst to blk_device and then remount."""
    # mount block device into /mnt
    mount(blk_device, '/mnt')
    # copy data to /mnt
    copy_files(data_src_dst, '/mnt')
    # umount block device
    umount('/mnt')
    # Grab user/group ID's from original source
    _dir = os.stat(data_src_dst)
    uid = _dir.st_uid
    gid = _dir.st_gid
    # re-mount where the data should originally be
    # TODO: persist is currently a NO-OP in core.host
    mount(blk_device, data_src_dst, persist=True)
    # ensure original ownership of new mount.
    os.chown(data_src_dst, uid, gid)


# TODO: re-use
def modprobe(module):
    """Load a kernel module and configure for auto-load on reboot."""
    log('Loading kernel module', level=INFO)
    cmd = ['modprobe', module]
    check_call(cmd)
    with open('/etc/modules', 'r+') as modules:
        if module not in modules.read():
            modules.write(module)


def copy_files(src, dst, symlinks=False, ignore=None):
    """Copy files from src to dst."""
    for item in os.listdir(src):
        s = os.path.join(src, item)
        d = os.path.join(dst, item)
        if os.path.isdir(s):
            shutil.copytree(s, d, symlinks, ignore)
        else:
            shutil.copy2(s, d)


def ensure_ceph_storage(service, pool, rbd_img, sizemb, mount_point,
                        blk_device, fstype, system_services=[],
                        replicas=3):
    """NOTE: This function must only be called from a single service unit for
    the same rbd_img otherwise data loss will occur.

    Ensures given pool and RBD image exists, is mapped to a block device,
    and the device is formatted and mounted at the given mount_point.

    If formatting a device for the first time, data existing at mount_point
    will be migrated to the RBD device before being re-mounted.

    All services listed in system_services will be stopped prior to data
    migration and restarted when complete.
    """
    # Ensure pool, RBD image, RBD mappings are in place.
    if not pool_exists(service, pool):
        log('Creating new pool {}.'.format(pool), level=INFO)
        create_pool(service, pool, replicas=replicas)

    if not rbd_exists(service, pool, rbd_img):
        log('Creating RBD image ({}).'.format(rbd_img), level=INFO)
        create_rbd_image(service, pool, rbd_img, sizemb)

    if not image_mapped(rbd_img):
        log('Mapping RBD Image {} as a Block Device.'.format(rbd_img),
            level=INFO)
        map_block_storage(service, pool, rbd_img)

    # make file system
    # TODO: What happens if for whatever reason this is run again and
    # the data is already in the rbd device and/or is mounted??
    # When it is mounted already, it will fail to make the fs
    # XXX: This is really sketchy!  Need to at least add an fstab entry
    #      otherwise this hook will blow away existing data if its executed
    #      after a reboot.
    if not filesystem_mounted(mount_point):
        make_filesystem(blk_device, fstype)

        for svc in system_services:
            if service_running(svc):
                log('Stopping services {} prior to migrating data.'
                    .format(svc), level=DEBUG)
                service_stop(svc)

        place_data_on_block_device(blk_device, mount_point)

        for svc in system_services:
            log('Starting service {} after migrating data.'
                .format(svc), level=DEBUG)
            service_start(svc)


def ensure_ceph_keyring(service, user=None, group=None):
    """Ensures a ceph keyring is created for a named service and optionally
    ensures user and group ownership.

    Returns False if no ceph key is available in relation state.
    """
    key = None
    for rid in relation_ids('ceph'):
        for unit in related_units(rid):
            key = relation_get('key', rid=rid, unit=unit)
            if key:
                break

    if not key:
        return False

    create_keyring(service=service, key=key)
    keyring = _keyring_path(service)
    if user and group:
        check_call(['chown', '%s.%s' % (user, group), keyring])

    return True


def ceph_version():
    """Retrieve the local version of ceph."""
    if os.path.exists('/usr/bin/ceph'):
        cmd = ['ceph', '-v']
        output = check_output(cmd).decode('US-ASCII')
        output = output.split()
        if len(output) > 3:
            return output[2]
        else:
            return None
    else:
        return None


class CephBrokerRq(object):
    """Ceph broker request.

    Multiple operations can be added to a request and sent to the Ceph broker
    to be executed.

    Request is json-encoded for sending over the wire.

    The API is versioned and defaults to version 1.
    """
    def __init__(self, api_version=1):
        self.api_version = api_version
        self.ops = []

    def add_op_create_pool(self, name, replica_count=3):
        self.ops.append({'op': 'create-pool', 'name': name,
                         'replicas': replica_count})

    @property
    def request(self):
        return json.dumps({'api-version': self.api_version, 'ops': self.ops})


class CephBrokerRsp(object):
    """Ceph broker response.

    Response is json-decoded and contents provided as methods/properties.

    The API is versioned and defaults to version 1.
    """
    def __init__(self, encoded_rsp):
        self.api_version = None
        self.rsp = json.loads(encoded_rsp)

    @property
    def exit_code(self):
        return self.rsp.get('exit-code')

    @property
    def exit_msg(self):
        return self.rsp.get('stderr')<|MERGE_RESOLUTION|>--- conflicted
+++ resolved
@@ -100,18 +100,10 @@
         return json.loads(check_output(['ceph', '--id', service,
                                         'osd', 'ls',
                                         '--format=json']).decode('UTF-8'))
-<<<<<<< HEAD
 
     return None
-=======
->>>>>>> a4906775
-
-    return None
-
-<<<<<<< HEAD
-=======
-
->>>>>>> a4906775
+
+
 def create_pool(service, name, replicas=3):
     """Create a new RADOS pool."""
     if pool_exists(service, name):
