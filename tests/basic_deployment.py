--- conflicted
+++ resolved
@@ -333,7 +333,6 @@
 
         self.d.configure('swift-proxy', {'node-timeout': '60'})
 
-<<<<<<< HEAD
     def test_z_no_restart_on_config_change_when_paused(self):
         """Verify that the specified services are not restarted when the config
            is changed and the unit is paused."""
@@ -351,8 +350,7 @@
         # Pause the unit
         u.log.debug('Pausing the unit...')
         pause_action_id = u.run_action(sentry, "pause")
-        assert u.wait_on_action(pause_action_id), "Pause action failed."
-
+        assert u.wait_on_action(pause_action_id), "Resume action failed."
         # Make config change, check for service restarts
         u.log.debug('Making config change on {}...'.format(juju_service))
         self.d.configure(juju_service, set_alternate)
@@ -368,7 +366,6 @@
         resume_action_id = u.run_action(sentry, "resume")
         assert u.wait_on_action(resume_action_id), "Resume action failed."
 
-=======
     def _assert_services(self, should_run):
         swift_proxy_services = ['swift-proxy-server',
                                 'haproxy',
@@ -423,7 +420,6 @@
         self._test_pause()
         self._test_resume()
 
->>>>>>> f07e2102
     def test_swift_config(self):
         """Verify the data in the swift config file."""
         unit = self.swift_proxy_sentry
