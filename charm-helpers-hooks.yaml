branch: lp:charm-helpers
destination: hooks/charmhelpers
include:
    - core
    - fetch
    - contrib.openstack|inc=*
    - contrib.storage.linux
    - contrib.hahelpers:
        - apache
        - cluster
    - payload.execd
    - contrib.network.ip
    - contrib.peerstorage
<<<<<<< HEAD
    - contrib.charmsupport
=======
    - contrib.python.packages
>>>>>>> 5711a62c
<|MERGE_RESOLUTION|>--- conflicted
+++ resolved
@@ -11,8 +11,5 @@
     - payload.execd
     - contrib.network.ip
     - contrib.peerstorage
-<<<<<<< HEAD
-    - contrib.charmsupport
-=======
     - contrib.python.packages
->>>>>>> 5711a62c
+    - contrib.charmsupport