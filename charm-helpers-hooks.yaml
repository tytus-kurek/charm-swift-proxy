--- conflicted
+++ resolved
@@ -11,8 +11,5 @@
     - payload.execd
     - contrib.network.ip
     - contrib.peerstorage
-<<<<<<< HEAD
-    - contrib.charmsupport
-=======
     - contrib.python.packages
->>>>>>> c7e43d94
+    - contrib.charmsupport