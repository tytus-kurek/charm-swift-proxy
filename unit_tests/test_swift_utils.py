import mock
import os
import shutil
import tempfile
import uuid
import unittest

with mock.patch('charmhelpers.core.hookenv.config'):
    import lib.swift_utils as swift_utils


def init_ring_paths(tmpdir):
    swift_utils.SWIFT_CONF_DIR = tmpdir
    for ring in swift_utils.SWIFT_RINGS.iterkeys():
        path = os.path.join(tmpdir, "%s.builder" % ring)
        swift_utils.SWIFT_RINGS[ring] = path
        with open(path, 'w') as fd:
            fd.write("0\n")


class SwiftUtilsTestCase(unittest.TestCase):

    @mock.patch('lib.swift_utils.get_broker_token')
    @mock.patch('lib.swift_utils.update_www_rings')
    @mock.patch('lib.swift_utils.get_builders_checksum')
    @mock.patch('lib.swift_utils.get_rings_checksum')
    @mock.patch('lib.swift_utils.balance_rings')
    @mock.patch('lib.swift_utils.log')
    @mock.patch('lib.swift_utils.os.path.exists')
    @mock.patch('lib.swift_utils.is_elected_leader')
    @mock.patch('lib.swift_utils.get_min_part_hours')
    @mock.patch('lib.swift_utils.set_min_part_hours')
    def test_update_rings(self, mock_set_min_hours,
                          mock_get_min_hours,
                          mock_is_elected_leader, mock_path_exists,
                          mock_log, mock_balance_rings,
                          mock_get_rings_checksum,
                          mock_get_builders_checksum, mock_update_www_rings,
                          mock_get_broker_token):
        mock_get_broker_token.return_value = "token1"

        # Make sure same is returned for both so that we don't try to sync
        mock_get_rings_checksum.return_value = None
        mock_get_builders_checksum.return_value = None

        # Test blocker 1
        mock_is_elected_leader.return_value = False
        swift_utils.update_rings()
        self.assertFalse(mock_balance_rings.called)

        # Test blocker 2
        mock_path_exists.return_value = False
        mock_is_elected_leader.return_value = True
        swift_utils.update_rings()
        self.assertFalse(mock_get_min_hours.called)
        self.assertFalse(mock_balance_rings.called)

        # Test blocker 3
        mock_path_exists.return_value = True
        mock_is_elected_leader.return_value = True
        mock_get_min_hours.return_value = 10
        swift_utils.update_rings(min_part_hours=10)
        self.assertTrue(mock_get_min_hours.called)
        self.assertFalse(mock_set_min_hours.called)
        self.assertFalse(mock_balance_rings.called)

        mock_get_min_hours.reset_mock()

        # Test go through
        mock_path_exists.return_value = True
        mock_is_elected_leader.return_value = True
        mock_get_min_hours.return_value = 0
        swift_utils.update_rings(min_part_hours=10)
        self.assertTrue(mock_get_min_hours.called)
        self.assertTrue(mock_set_min_hours.called)
        self.assertTrue(mock_balance_rings.called)

<<<<<<< HEAD
    @mock.patch('lib.swift_utils.get_broker_token')
    @mock.patch('lib.swift_utils.balance_rings')
    @mock.patch('lib.swift_utils.log')
    @mock.patch('lib.swift_utils.is_elected_leader')
    @mock.patch('lib.swift_utils.config')
    @mock.patch('lib.swift_utils.update_www_rings')
    @mock.patch('lib.swift_utils.cluster_sync_rings')
=======
    @mock.patch('swift_utils._load_builder')
    @mock.patch('swift_utils.initialize_ring')
    @mock.patch('swift_utils.get_broker_token')
    @mock.patch('swift_utils.update_www_rings')
    @mock.patch('swift_utils.get_builders_checksum')
    @mock.patch('swift_utils.get_rings_checksum')
    @mock.patch('swift_utils.balance_rings')
    @mock.patch('swift_utils.log')
    @mock.patch('swift_utils.is_elected_leader')
    def test_update_rings_multiple_devs(self,
                                        mock_is_elected_leader,
                                        mock_log, mock_balance_rings,
                                        mock_get_rings_checksum,
                                        mock_get_builders_checksum,
                                        mock_update_www_rings,
                                        mock_get_broker_token,
                                        mock_initialize_ring,
                                        mock_load_builder,
                                        ):
        # To avoid the need for swift.common.ring library, mock a basic
        # rings dictionary, keyed by path.
        # Each ring has enough logic to hold a dictionary with a single 'devs'
        # key, which stores the list of passed dev(s) by add_dev().
        #
        # If swift (actual) ring representation diverges (see _load_builder),
        # this mock will need to be adapted.
        mock_rings = {}

        def mock_load_builder_fn(path):
            class mock_ring(object):
                def __init__(self, path):
                    self.path = path

                def to_dict(self):
                    return mock_rings[self.path]

                def add_dev(self, dev):
                    mock_rings[self.path]['devs'].append(dev)
            return mock_ring(path)

        def mock_initialize_ring_fn(path, *args):
            mock_rings.setdefault(path, {'devs': []})

        mock_load_builder.side_effect = mock_load_builder_fn
        mock_initialize_ring.side_effect = mock_initialize_ring_fn

        init_ring_paths(tempfile.mkdtemp())
        devices = ['sdb', 'sdc']
        node_settings = {
            'object_port': 6000,
            'container_port': 6001,
            'account_port': 6002,
            'zone': 1,
            'ip': '1.2.3.4',
            'devices': devices
        }
        for path in swift_utils.SWIFT_RINGS.itervalues():
            swift_utils.initialize_ring(path, 8, 3, 0)

        # verify all devices added to each ring
        swift_utils.update_rings(node_settings)
        for path in swift_utils.SWIFT_RINGS.itervalues():
            devs = swift_utils._load_builder(path).to_dict()['devs']
            added_devices = [dev['device'] for dev in devs]
            self.assertEqual(devices, added_devices)

        # try re-adding, assert add_to_ring was not called
        with mock.patch('swift_utils.add_to_ring') as mock_add_to_ring:
            swift_utils.update_rings(node_settings)
            self.assertFalse(mock_add_to_ring.called)

    @mock.patch('swift_utils.get_broker_token')
    @mock.patch('swift_utils.balance_rings')
    @mock.patch('swift_utils.log')
    @mock.patch('swift_utils.is_elected_leader')
    @mock.patch('swift_utils.config')
    @mock.patch('swift_utils.update_www_rings')
    @mock.patch('swift_utils.cluster_sync_rings')
>>>>>>> 2075da03
    def test_sync_builders_and_rings_if_changed(self, mock_cluster_sync_rings,
                                                mock_update_www_rings,
                                                mock_config,
                                                mock_is_elected_leader,
                                                mock_log,
                                                mock_balance_rings,
                                                mock_get_broker_token):
        mock_get_broker_token.return_value = "token1"

        @swift_utils.sync_builders_and_rings_if_changed
        def mock_balance():
            for ring, builder in swift_utils.SWIFT_RINGS.iteritems():
                ring = os.path.join(swift_utils.SWIFT_CONF_DIR,
                                    '%s.ring.gz' % ring)
                with open(ring, 'w') as fd:
                    fd.write(str(uuid.uuid4()))

                with open(builder, 'w') as fd:
                    fd.write(str(uuid.uuid4()))

        mock_balance_rings.side_effect = mock_balance

        init_ring_paths(tempfile.mkdtemp())
        try:
            swift_utils.balance_rings()
        finally:
            shutil.rmtree(swift_utils.SWIFT_CONF_DIR)

        self.assertTrue(mock_update_www_rings.called)
        self.assertTrue(mock_cluster_sync_rings.called)

    @mock.patch('lib.swift_utils.get_www_dir')
    def test_mark_www_rings_deleted(self, mock_get_www_dir):
        try:
            tmpdir = tempfile.mkdtemp()
            mock_get_www_dir.return_value = tmpdir
            swift_utils.mark_www_rings_deleted()
        finally:
            shutil.rmtree(tmpdir)

    @mock.patch('lib.swift_utils.uuid')
    def test_cluster_rpc_stop_proxy_request(self, mock_uuid):
        mock_uuid.uuid4.return_value = 'test-uuid'
        rpc = swift_utils.SwiftProxyClusterRPC()
        rq = rpc.stop_proxy_request(peers_only=True)
        self.assertEqual({'trigger': 'test-uuid',
                          'broker-token': None,
                          'builder-broker': None,
                          'peers-only': True,
                          'leader-changed-notification': None,
                          'stop-proxy-service': 'test-uuid',
                          'stop-proxy-service-ack': None,
                          'sync-only-builders': None}, rq)

        rq = rpc.stop_proxy_request()
        self.assertEqual({'trigger': 'test-uuid',
                          'broker-token': None,
                          'builder-broker': None,
                          'peers-only': None,
                          'leader-changed-notification': None,
                          'stop-proxy-service': 'test-uuid',
                          'stop-proxy-service-ack': None,
                          'sync-only-builders': None}, rq)

    @mock.patch('lib.swift_utils.uuid')
    def test_cluster_rpc_stop_proxy_ack(self, mock_uuid):
        mock_uuid.uuid4.return_value = 'token2'
        rpc = swift_utils.SwiftProxyClusterRPC()
        rq = rpc.stop_proxy_ack(echo_token='token1', echo_peers_only='1')
        self.assertEqual({'trigger': 'token2',
                          'broker-token': None,
                          'builder-broker': None,
                          'peers-only': '1',
                          'leader-changed-notification': None,
                          'stop-proxy-service': None,
                          'stop-proxy-service-ack': 'token1',
                          'sync-only-builders': None}, rq)

    @mock.patch('lib.swift_utils.uuid')
    def test_cluster_rpc_sync_request(self, mock_uuid):
        mock_uuid.uuid4.return_value = 'token2'
        rpc = swift_utils.SwiftProxyClusterRPC()
        rq = rpc.sync_rings_request('HostA', 'token1')
        self.assertEqual({'trigger': 'token2',
                          'broker-token': 'token1',
                          'builder-broker': 'HostA',
                          'peers-only': None,
                          'leader-changed-notification': None,
                          'stop-proxy-service': None,
                          'stop-proxy-service-ack': None,
                          'sync-only-builders': None}, rq)

    @mock.patch('lib.swift_utils.uuid')
    def test_cluster_rpc_notify_leader_changed(self, mock_uuid):
        mock_uuid.uuid4.return_value = 'token1'
        rpc = swift_utils.SwiftProxyClusterRPC()
        rq = rpc.notify_leader_changed()
        self.assertEqual({'trigger': 'token1',
                          'broker-token': None,
                          'builder-broker': None,
                          'peers-only': None,
                          'leader-changed-notification': 'token1',
                          'stop-proxy-service': None,
                          'stop-proxy-service-ack': None,
                          'sync-only-builders': None}, rq)

    def test_all_responses_equal(self):
        responses = [{'a': 1, 'c': 3}]
        self.assertTrue(swift_utils.all_responses_equal(responses, 'b',
                                                        must_exist=False))

        responses = [{'a': 1, 'c': 3}]
        self.assertFalse(swift_utils.all_responses_equal(responses, 'b'))

        responses = [{'a': 1, 'b': 2, 'c': 3}]
        self.assertTrue(swift_utils.all_responses_equal(responses, 'b'))

        responses = [{'a': 1, 'b': 2, 'c': 3}, {'a': 1, 'b': 2, 'c': 3}]
        self.assertTrue(swift_utils.all_responses_equal(responses, 'b'))

        responses = [{'a': 1, 'b': 2, 'c': 3}, {'a': 2, 'b': 2, 'c': 3}]
        self.assertTrue(swift_utils.all_responses_equal(responses, 'b'))

        responses = [{'a': 1, 'b': 2, 'c': 3}, {'a': 1, 'b': 3, 'c': 3}]
        self.assertFalse(swift_utils.all_responses_equal(responses, 'b'))

    def test_get_first_available_value(self):
        rsps = [{'key1': 'A'}, {'key1': 'B'}]
        self.assertEqual('A',
                         swift_utils.get_first_available_value(rsps, 'key1'))

        rsps = [{'key2': 'A'}, {'key1': 'B'}]
        self.assertEqual('B',
                         swift_utils.get_first_available_value(rsps, 'key1'))

        rsps = [{'key2': 'A'}, {'key1': 'B'}]
        self.assertIsNone(swift_utils.get_first_available_value(rsps, 'key3'))

        rsps = []
        self.assertIsNone(swift_utils.get_first_available_value(rsps, 'key3'))

    def test_is_paused_unknown(self):
        fake_status_get = lambda: ("unknown", "")
        self.assertFalse(swift_utils.is_paused(status_get=fake_status_get))

    def test_is_paused_paused(self):
        fake_status_get = lambda: ("maintenance", "Paused")
        self.assertTrue(swift_utils.is_paused(status_get=fake_status_get))

    def test_is_paused_other_maintenance(self):
        fake_status_get = lambda: ("maintenance", "Hook")
        self.assertFalse(swift_utils.is_paused(status_get=fake_status_get))<|MERGE_RESOLUTION|>--- conflicted
+++ resolved
@@ -75,15 +75,6 @@
         self.assertTrue(mock_set_min_hours.called)
         self.assertTrue(mock_balance_rings.called)
 
-<<<<<<< HEAD
-    @mock.patch('lib.swift_utils.get_broker_token')
-    @mock.patch('lib.swift_utils.balance_rings')
-    @mock.patch('lib.swift_utils.log')
-    @mock.patch('lib.swift_utils.is_elected_leader')
-    @mock.patch('lib.swift_utils.config')
-    @mock.patch('lib.swift_utils.update_www_rings')
-    @mock.patch('lib.swift_utils.cluster_sync_rings')
-=======
     @mock.patch('swift_utils._load_builder')
     @mock.patch('swift_utils.initialize_ring')
     @mock.patch('swift_utils.get_broker_token')
@@ -155,14 +146,13 @@
             swift_utils.update_rings(node_settings)
             self.assertFalse(mock_add_to_ring.called)
 
-    @mock.patch('swift_utils.get_broker_token')
-    @mock.patch('swift_utils.balance_rings')
-    @mock.patch('swift_utils.log')
-    @mock.patch('swift_utils.is_elected_leader')
-    @mock.patch('swift_utils.config')
-    @mock.patch('swift_utils.update_www_rings')
-    @mock.patch('swift_utils.cluster_sync_rings')
->>>>>>> 2075da03
+    @mock.patch('lib.swift_utils.get_broker_token')
+    @mock.patch('lib.swift_utils.balance_rings')
+    @mock.patch('lib.swift_utils.log')
+    @mock.patch('lib.swift_utils.is_elected_leader')
+    @mock.patch('lib.swift_utils.config')
+    @mock.patch('lib.swift_utils.update_www_rings')
+    @mock.patch('lib.swift_utils.cluster_sync_rings')
     def test_sync_builders_and_rings_if_changed(self, mock_cluster_sync_rings,
                                                 mock_update_www_rings,
                                                 mock_config,
